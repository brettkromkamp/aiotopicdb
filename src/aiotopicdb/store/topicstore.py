--- conflicted
+++ resolved
@@ -101,19 +101,9 @@
         identifier: str,
         scope: str | None = None,
         language: Language | None = None,
-<<<<<<< HEAD
-        resolve_attributes: (
-            RetrievalMode | None
-        ) = RetrievalMode.DONT_RESOLVE_ATTRIBUTES,
-        resolve_occurrences: (
-            RetrievalMode | None
-        ) = RetrievalMode.DONT_RESOLVE_OCCURRENCES,
-    ) -> Association | None:
-=======
         resolve_attributes: RetrievalMode = RetrievalMode.DONT_RESOLVE_ATTRIBUTES,
         resolve_occurrences: RetrievalMode = RetrievalMode.DONT_RESOLVE_OCCURRENCES,
     ) -> Topic | None:
->>>>>>> 99d8f965
         result = None
         try:
             async with aiosqlite.connect(self.database_path) as db:
@@ -127,37 +117,6 @@
                         # Base names
                         result.clear_base_names()
                         # TODO: Add base names
-<<<<<<< HEAD
-                        # Member record
-                        async with db.execute(
-                            "SELECT * FROM member WHERE map_identifier = ? AND association_identifier = ?",
-                            (map_identifier, identifier),
-                        ) as member_cursor:
-                            async for member_record in member_cursor:
-                                member = Member(
-                                    src_topic_ref=member_record["src_topic_ref"],
-                                    src_role_spec=member_record["src_role_spec"],
-                                    dest_topic_ref=member_record["dest_topic_ref"],
-                                    dest_role_spec=member_record["dest_role_spec"],
-                                    identifier=member_record["identifier"],
-                                )
-                                result.member = member
-                        if (
-                            resolve_attributes
-                            and resolve_attributes is RetrievalMode.RESOLVE_ATTRIBUTES
-                        ):
-                            result.add_attributes(
-                                await self.get_attributes(map_identifier, identifier)
-                            )
-                        if (
-                            resolve_occurrences
-                            and resolve_occurrences is RetrievalMode.RESOLVE_OCCURRENCES
-                        ):
-                            result.add_occurrences(
-                                await self.get_topic_occurrences(
-                                    map_identifier, identifier
-                                )
-=======
                         # Attributes
                         if resolve_attributes and resolve_attributes is RetrievalMode.RESOLVE_ATTRIBUTES:
                             result.add_attributes(await self.get_attributes(map_identifier, identifier, scope=scope))
@@ -165,7 +124,6 @@
                         if resolve_occurrences and resolve_occurrences is RetrievalMode.RESOLVE_OCCURRENCES:
                             result.add_occurrences(
                                 await self.get_topic_occurrences(map_identifier, identifier, scope=scope)
->>>>>>> 99d8f965
                             )
         except aiosqlite.Error as error:
             raise TopicDbError(f"Error fetching topic: {error}")
@@ -177,69 +135,6 @@
         identifier: str,
         instance_ofs: list[str] | None = None,
         scope: str | None = None,
-<<<<<<< HEAD
-    ) -> DoubleKeyDict:
-        if identifier == "" and associations is None:
-            raise TopicDbError(
-                "At least one of following parameters is required: 'identifier' or 'associations'"
-            )
-
-        result = DoubleKeyDict()
-        if not associations:
-            associations = await self.get_topic_associations(
-                map_identifier, identifier, instance_ofs=instance_ofs, scope=scope
-            )
-        for association in associations:
-            resolved_topic_refs = self._resolve_topic_refs(association)
-            for resolved_topic_ref in resolved_topic_refs:
-                instance_of = resolved_topic_ref.instance_of
-                role_spec = resolved_topic_ref.role_spec
-                topic_ref = resolved_topic_ref.topic_ref
-                if topic_ref != identifier:
-                    if [instance_of, role_spec] in result:
-                        topic_refs = result[instance_of, role_spec]
-                        if topic_ref not in topic_refs:
-                            topic_refs.append(topic_ref)
-                        result[instance_of, role_spec] = topic_refs
-                    else:
-                        result[instance_of, role_spec] = [topic_ref]
-        return result
-
-    # endregion
-
-    # region Attribute
-    async def attribute_exists(
-        self, map_identifier: int, entity_identifier: str, name: str
-    ) -> bool:
-        result = False
-        # TODO: Implement
-        return result
-
-    async def get_attribute(
-        self, map_identifier: int, identifier: str
-    ) -> Attribute | None:
-        result = None
-        try:
-            # Context managers automatically close the connection and the cursor
-            async with aiosqlite.connect(self.database_path) as db:
-                db.row_factory = aiosqlite.Row
-                async with db.execute(
-                    "SELECT * FROM attribute WHERE map_identifier = ? AND identifier = ?",
-                    (map_identifier, identifier),
-                ) as cursor:
-                    async for record in cursor:
-                        result = Attribute(
-                            record["name"],
-                            record["value"],
-                            record["entity_identifier"],
-                            record["identifier"],
-                            DataType[record["data_type"].upper()],
-                            record["scope"],
-                            Language[record["language"].upper()],
-                        )
-        except aiosqlite.Error as error:
-            raise TopicDbError(f"Error fetching attribute: {error}")
-=======
     ) -> list[Topic]:
         result: list[Topic] = []
 
@@ -256,7 +151,6 @@
                         topic = await self.get_topic(map_identifier, topic_ref)
                         if topic:
                             result.append(topic)
->>>>>>> 99d8f965
         return result
 
     async def get_topic_associations(
@@ -397,21 +291,9 @@
                 async with db.execute(sql.format(query_filter), bind_variables) as cursor:
                     async for record in cursor:
                         resource_data = None
-<<<<<<< HEAD
-                        if (
-                            inline_resource_data
-                            and inline_resource_data
-                            is RetrievalMode.INLINE_RESOURCE_DATA
-                        ):
-                            resource_data = await self.get_occurrence_data(
-                                map_identifier, identifier
-                            )
-                        result = Occurrence(
-=======
                         if inline_resource_data and inline_resource_data is RetrievalMode.INLINE_RESOURCE_DATA:
                             resource_data = await self.get_occurrence_data(map_identifier, record["identifier"])
                         occurrence = Occurrence(
->>>>>>> 99d8f965
                             record["identifier"],
                             record["instance_of"],
                             record["topic_identifier"],
@@ -420,86 +302,19 @@
                             resource_data,  # Type: bytes
                             Language[record["language"].upper()],
                         )
-<<<<<<< HEAD
-                        if (
-                            resolve_attributes
-                            and resolve_attributes is RetrievalMode.RESOLVE_ATTRIBUTES
-                        ):
-                            result.add_attributes(
-                                await self.get_attributes(map_identifier, identifier)
-                            )
-        except aiosqlite.Error as error:
-            raise TopicDbError(f"Error fetching occurrence: {error}")
-        return result
-
-    async def get_occurrence_data(
-        self, map_identifier: int, identifier: str
-    ) -> bytes | None:
-        result = None
-        try:
-            async with aiosqlite.connect(self.database_path) as db:
-                db.row_factory = aiosqlite.Row
-                async with db.execute(
-                    "SELECT resource_data FROM occurrence WHERE map_identifier = ? AND identifier = ?",
-                    (map_identifier, identifier),
-                ) as cursor:
-                    async for record in cursor:
-                        if record["resource_data"] is not None:
-                            result = record["resource_data"]  # Type: bytes
-=======
                         if resolve_attributes and resolve_attributes is RetrievalMode.RESOLVE_ATTRIBUTES:
                             occurrence.add_attributes(await self.get_attributes(map_identifier, occurrence.identifier))
                         result.append(occurrence)
->>>>>>> 99d8f965
         except aiosqlite.Error as error:
             raise TopicDbError(f"Error fetching occurrences: {error}")
         return result
 
-    async def get_occurrences(
-        self,
-        map_identifier: int,
-        instance_of: str | None = None,
-        scope: str | None = None,
-        language: Language | None = None,
-        offset: int = 0,
-        limit: int = 100,
-        inline_resource_data: RetrievalMode = RetrievalMode.DONT_INLINE_RESOURCE_DATA,
-        resolve_attributes: RetrievalMode = RetrievalMode.DONT_RESOLVE_ATTRIBUTES,
-    ) -> list[Occurrence]:
-        result: list[Occurrence] = []
-        # TODO: Implement
-        return result
-
-    async def occurrence_exists(self, map_identifier: int, identifier: str) -> bool:
-        result = False
-        # TODO: Implement
-        return result
-
-    # endregion
-
-<<<<<<< HEAD
-    # region Tag
-    async def get_tags(self, map_identifier: int, identifier: str) -> list[str]:
-        result: list[str] = []
-
-        associations = await self.get_topic_associations(map_identifier, identifier)
-        if associations:
-            groups = await self.get_association_groups(
-                map_identifier, identifier, associations=associations
-            )
-            for instance_of in groups.dict:
-                for role in groups.dict[instance_of]:
-                    for topic_ref in groups[instance_of, role]:
-                        if topic_ref == identifier:
-                            continue
-                        if instance_of == "categorization":
-                            result.append(topic_ref)
-=======
+    # endregion
+
     # region BaseName
     async def get_topic_base_names(self, map_identifier: int, identifier: str) -> list[BaseName]:
         result: list[BaseName] = []
         # TODO: Implement
->>>>>>> 99d8f965
         return result
     # endregion
 
@@ -519,24 +334,6 @@
             ),
         ]
 
-<<<<<<< HEAD
-        associations = await self.get_topic_associations(
-            map_identifier, identifier, instance_ofs=instance_ofs, scope=scope
-        )
-        if associations:
-            groups = await self.get_association_groups(
-                map_identifier, identifier, associations=associations
-            )
-            for instance_of in groups.dict:
-                for role in groups.dict[instance_of]:
-                    for topic_ref in groups[instance_of, role]:
-                        if topic_ref == identifier:
-                            continue
-                        topic = await self.get_topic(map_identifier, topic_ref)
-                        if topic:
-                            result.append(topic)
-=======
->>>>>>> 99d8f965
         return result
 
     async def get_association(
@@ -545,8 +342,12 @@
         identifier: str,
         scope: str | None = None,
         language: Language | None = None,
-        resolve_attributes: RetrievalMode | None = RetrievalMode.DONT_RESOLVE_ATTRIBUTES,
-        resolve_occurrences: RetrievalMode | None = RetrievalMode.DONT_RESOLVE_OCCURRENCES,
+        resolve_attributes: (
+            RetrievalMode | None
+        ) = RetrievalMode.DONT_RESOLVE_ATTRIBUTES,
+        resolve_occurrences: (
+            RetrievalMode | None
+        ) = RetrievalMode.DONT_RESOLVE_OCCURRENCES,
     ) -> Association | None:
         result = None
         try:
@@ -557,45 +358,16 @@
                 async with db.execute(
                     "SELECT identifier, instance_of, scope FROM topic WHERE map_identifier = ? AND identifier = ? AND scope IS NOT NULL",
                     (map_identifier, identifier),
-<<<<<<< HEAD
-                ) as topic_cursor:
-                    async for topic_record in topic_cursor:
-                        result = Topic(
-                            topic_record["identifier"], topic_record["instance_of"]
-=======
                 ) as association_cursor:
                     async for association_record in association_cursor:
                         result = Association(
                             identifier=association_record["identifier"],
                             instance_of=association_record["instance_of"],
                             scope=association_record["scope"],
->>>>>>> 99d8f965
                         )
                         # Base names
                         result.clear_base_names()
                         # TODO: Add base names
-<<<<<<< HEAD
-                        # Attributes
-                        if (
-                            resolve_attributes
-                            and resolve_attributes is RetrievalMode.RESOLVE_ATTRIBUTES
-                        ):
-                            result.add_attributes(
-                                await self.get_attributes(
-                                    map_identifier, identifier, scope=scope
-                                )
-                            )
-                        # Occurrences
-                        if (
-                            resolve_occurrences
-                            and resolve_occurrences is RetrievalMode.RESOLVE_OCCURRENCES
-                        ):
-                            result.add_occurrences(
-                                await self.get_topic_occurrences(
-                                    map_identifier, identifier, scope=scope
-                                )
-                            )
-=======
                         # Member record
                         async with db.execute(
                             "SELECT * FROM member WHERE map_identifier = ? AND association_identifier = ?",
@@ -610,11 +382,22 @@
                                     identifier=member_record["identifier"],
                                 )
                                 result.member = member
-                        if resolve_attributes and resolve_attributes is RetrievalMode.RESOLVE_ATTRIBUTES:
-                            result.add_attributes(await self.get_attributes(map_identifier, identifier))
-                        if resolve_occurrences and resolve_occurrences is RetrievalMode.RESOLVE_OCCURRENCES:
-                            result.add_occurrences(await self.get_topic_occurrences(map_identifier, identifier))
->>>>>>> 99d8f965
+                        if (
+                            resolve_attributes
+                            and resolve_attributes is RetrievalMode.RESOLVE_ATTRIBUTES
+                        ):
+                            result.add_attributes(
+                                await self.get_attributes(map_identifier, identifier)
+                            )
+                        if (
+                            resolve_occurrences
+                            and resolve_occurrences is RetrievalMode.RESOLVE_OCCURRENCES
+                        ):
+                            result.add_occurrences(
+                                await self.get_topic_occurrences(
+                                    map_identifier, identifier
+                                )
+                            )
         except aiosqlite.Error as error:
             raise TopicDbError(f"Error fetching association: {error}")
 
@@ -629,7 +412,9 @@
         scope: str | None = None,
     ) -> DoubleKeyDict:
         if identifier == "" and associations is None:
-            raise TopicDbError("At least one of following parameters is required: 'identifier' or 'associations'")
+            raise TopicDbError(
+                "At least one of following parameters is required: 'identifier' or 'associations'"
+            )
 
         result = DoubleKeyDict()
         if not associations:
@@ -667,31 +452,17 @@
             async with aiosqlite.connect(self.database_path) as db:
                 db.row_factory = aiosqlite.Row
                 async with db.execute(
-<<<<<<< HEAD
-                    sql.format(query_filter), bind_variables
-=======
                     "SELECT identifier, instance_of, scope, resource_ref, topic_identifier, language FROM occurrence WHERE map_identifier = ? AND identifier = ?",
                     (map_identifier, identifier),
->>>>>>> 99d8f965
                 ) as cursor:
                     async for record in cursor:
                         resource_data = None
                         if (
                             inline_resource_data
-<<<<<<< HEAD
-                            and inline_resource_data
-                            is RetrievalMode.INLINE_RESOURCE_DATA
-                        ):
-                            resource_data = await self.get_occurrence_data(
-                                map_identifier, record["identifier"]
-                            )
-                        occurrence = Occurrence(
-=======
                             and inline_resource_data.value is RetrievalMode.INLINE_RESOURCE_DATA.value
                         ):
                             resource_data = await self.get_occurrence_data(map_identifier, identifier)
                         result = Occurrence(
->>>>>>> 99d8f965
                             record["identifier"],
                             record["instance_of"],
                             record["topic_identifier"],
@@ -700,21 +471,8 @@
                             resource_data,  # Type: bytes
                             Language[record["language"].upper()],
                         )
-<<<<<<< HEAD
-                        if (
-                            resolve_attributes
-                            and resolve_attributes is RetrievalMode.RESOLVE_ATTRIBUTES
-                        ):
-                            occurrence.add_attributes(
-                                await self.get_attributes(
-                                    map_identifier, occurrence.identifier
-                                )
-                            )
-                        result.append(occurrence)
-=======
                         if resolve_attributes and resolve_attributes.value is RetrievalMode.RESOLVE_ATTRIBUTES.value:
                             result.add_attributes(await self.get_attributes(map_identifier, identifier))
->>>>>>> 99d8f965
         except aiosqlite.Error as error:
             raise TopicDbError(f"Error fetching occurrence: {error}")
         return result
@@ -738,7 +496,16 @@
     # endregion
 
     # region Attribute
-    async def get_attribute(self, map_identifier: int, identifier: str) -> Attribute | None:
+    async def attribute_exists(
+        self, map_identifier: int, entity_identifier: str, name: str
+    ) -> bool:
+        result = False
+        # TODO: Implement
+        return result
+
+    async def get_attribute(
+        self, map_identifier: int, identifier: str
+    ) -> Attribute | None:
         result = None
         try:
             # Context managers automatically close the connection and the cursor
@@ -768,41 +535,6 @@
         entity_identifier: str,
         scope: str | None = None,
         language: Language | None = None,
-<<<<<<< HEAD
-        resolve_attributes: RetrievalMode = RetrievalMode.DONT_RESOLVE_ATTRIBUTES,
-        resolve_occurrences: RetrievalMode = RetrievalMode.DONT_RESOLVE_OCCURRENCES,
-    ) -> list[Association]:
-        result: list[Association] = []
-
-        sql = """SELECT identifier FROM topic WHERE map_identifier = ? {0} AND
-                identifier IN
-                    (SELECT association_identifier FROM member
-                     WHERE map_identifier = ? AND (src_topic_ref = ? OR dest_topic_ref = ?))"""
-        if instance_ofs:
-            instance_of_in_condition = " AND instance_of IN ("
-            for index, value in enumerate(instance_ofs):
-                if (index + 1) != len(instance_ofs):
-                    instance_of_in_condition += "?, "
-                else:
-                    instance_of_in_condition += "?) "
-            if scope:
-                query_filter = instance_of_in_condition + " AND scope = ? "
-                bind_variables = (
-                    (map_identifier,)
-                    + tuple(instance_ofs)
-                    + (scope, map_identifier, identifier, identifier)
-                )
-            else:
-                query_filter = instance_of_in_condition
-                bind_variables = (
-                    (map_identifier,)
-                    + tuple(instance_ofs)
-                    + (map_identifier, identifier, identifier)
-                )
-        else:
-            if scope:
-                query_filter = " AND scope = ?"
-=======
     ) -> list[Attribute]:
         result: list[Attribute] = []
         if scope:
@@ -812,7 +544,6 @@
                     entity_identifier = ? AND
                     scope = ? AND
                     language = ?"""
->>>>>>> 99d8f965
                 bind_variables = (
                     map_identifier,
                     entity_identifier,
@@ -845,13 +576,7 @@
         try:
             async with aiosqlite.connect(self.database_path) as db:
                 db.row_factory = aiosqlite.Row
-<<<<<<< HEAD
-                async with db.execute(
-                    sql.format(query_filter), bind_variables
-                ) as cursor:
-=======
                 async with db.execute(sql, bind_variables) as cursor:
->>>>>>> 99d8f965
                     async for record in cursor:
                         attribute = Attribute(
                             record["name"],
@@ -867,24 +592,6 @@
             raise TopicDbError(f"Error fetching attributes: {error}")
         return result
 
-<<<<<<< HEAD
-    async def get_topic_associations_count(
-        self,
-        map_identifier: int,
-        identifier: str,
-        instance_ofs: list[str] | None = None,
-        scope: str | None = None,
-    ) -> int:
-        result = 0
-        # TODO: Implement
-        return result
-
-    async def get_topic_names(
-        self, map_identifier: int, offset: int = 0, limit: int = 100
-    ) -> list[Tuple[str, str]]:
-        result: list[Tuple[str, str]] = []
-        # TODO: Implement
-=======
     # endregion
 
     # region Tag
@@ -893,7 +600,9 @@
 
         associations = await self.get_topic_associations(map_identifier, identifier)
         if associations:
-            groups = await self.get_association_groups(map_identifier, identifier, associations=associations)
+            groups = await self.get_association_groups(
+                map_identifier, identifier, associations=associations
+            )
             for instance_of in groups.dict:
                 for role in groups.dict[instance_of]:
                     for topic_ref in groups[instance_of, role]:
@@ -901,7 +610,6 @@
                             continue
                         if instance_of == "categorization":
                             result.append(topic_ref)
->>>>>>> 99d8f965
         return result
 
     # endregion
@@ -1030,14 +738,8 @@
 
     # endregion
 
-<<<<<<< HEAD
-    async def get_collaboration_mode(
-        self, map_identifier: int, user_identifier: int
-    ) -> CollaborationMode | None:
-=======
     # region Collaboration
     async def get_collaboration_mode(self, map_identifier: int, user_identifier: int) -> CollaborationMode | None:
->>>>>>> 99d8f965
         result = None
         try:
             async with aiosqlite.connect(self.database_path) as db:
